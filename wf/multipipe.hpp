--- conflicted
+++ resolved
@@ -920,6 +920,37 @@
         }
     }
 
+    /** 
+     *  \brief Add a Interval Join operator to the MultiPipe
+     *  \param _join the Interval Join operator to be added
+     *  \return a reference to the modified MultiPipe
+     */ 
+    template<typename join_func_t, typename keyextr_func_t>
+    MultiPipe &add(const Interval_Join<join_func_t, keyextr_func_t> &_join)
+    {
+        if (_join.getOutputBatchSize() > 0 && execution_mode != Execution_Mode_t::DEFAULT) {
+            std::cerr << RED << "WindFlow Error: Interval_Join cannot produce a batch in non DEFAULT mode" << DEFAULT_COLOR << std::endl;
+            exit(EXIT_FAILURE);         
+        }
+        auto *copied_join = new Interval_Join(_join); // create a copy of the operator
+        copied_join->setExecutionMode(execution_mode); // set the execution mode of the operator
+        using tuple_t = decltype(get_tuple_t_Join(copied_join->func)); // extracting the tuple_t type and checking the admissible signatures
+        using result_t = decltype(get_result_t_Join(copied_join->func)); // extracting the result_t type and checking the admissible signatures
+        std::string opInType = TypeName<tuple_t>::getName(); // save the type of tuple_t as a string
+        if (!outputType.empty() && outputType.compare(opInType) != 0) {
+            std::cerr << RED << "WindFlow Error: output type from MultiPipe is not the input type of the Interval_Join operator" << DEFAULT_COLOR << std::endl;
+            exit(EXIT_FAILURE);
+        }
+        outputType = TypeName<result_t>::getName(); // save the new output type from this MultiPipe
+        add_operator(*copied_join, ordering_mode_t::TS);
+#if defined (WF_TRACING_ENABLED)
+        gv_add_vertex("Interval_Join (" + std::to_string(copied_join->getParallelism()) + ")", copied_join->getName(), true, false, copied_join->getInputRoutingMode());
+#endif
+        localOpList.push_back(copied_join); // add the copied operator to local list
+        globalOpList->push_back(copied_join); // add the copied operator to global list
+        return *this;
+    }
+
 #if defined (__CUDACC__)
     // Update the graphviz representation with a new GPU operator
     template<typename op_t>
@@ -960,50 +991,6 @@
             update_gv(*copied_op);
 #endif
         }
-<<<<<<< HEAD
-        outputType = TypeName<result_t>::getName(); // save the new output type from this MultiPipe
-        add_operator(*copied_ffatagg, ordering_mode_t::TS);
-#if defined (WF_TRACING_ENABLED)
-        gv_add_vertex("Ffat_Windows (" + std::to_string(copied_ffatagg->getParallelism()) + ")", copied_ffatagg->getName(), true, false, copied_ffatagg->getInputRoutingMode());
-#endif
-        localOpList.push_back(copied_ffatagg); // add the copied operator to local list
-        globalOpList->push_back(copied_ffatagg); // add the copied operator to global list
-        return *this;
-    }
-
-    /** 
-     *  \brief Add a Interval Join operator to the MultiPipe
-     *  \param _join the Interval Join operator to be added
-     *  \return a reference to the modified MultiPipe
-     */ 
-    template<typename join_func_t, typename keyextr_func_t>
-    MultiPipe &add(const Interval_Join<join_func_t, keyextr_func_t> &_join)
-    {
-        if (_join.getOutputBatchSize() > 0 && execution_mode != Execution_Mode_t::DEFAULT) {
-            std::cerr << RED << "WindFlow Error: Interval_Join cannot produce a batch in non DEFAULT mode" << DEFAULT_COLOR << std::endl;
-            exit(EXIT_FAILURE);         
-        }
-        auto *copied_join = new Interval_Join(_join); // create a copy of the operator
-        copied_join->setExecutionMode(execution_mode); // set the execution mode of the operator
-        using tuple_t = decltype(get_tuple_t_Join(copied_join->func)); // extracting the tuple_t type and checking the admissible signatures
-        using result_t = decltype(get_result_t_Join(copied_join->func)); // extracting the result_t type and checking the admissible signatures
-        std::string opInType = TypeName<tuple_t>::getName(); // save the type of tuple_t as a string
-        if (!outputType.empty() && outputType.compare(opInType) != 0) {
-            std::cerr << RED << "WindFlow Error: output type from MultiPipe is not the input type of the Interval_Join operator" << DEFAULT_COLOR << std::endl;
-            exit(EXIT_FAILURE);
-        }
-        outputType = TypeName<result_t>::getName(); // save the new output type from this MultiPipe
-        add_operator(*copied_join, ordering_mode_t::TS);
-#if defined (WF_TRACING_ENABLED)
-        gv_add_vertex("Interval_Join (" + std::to_string(copied_join->getParallelism()) + ")", copied_join->getName(), true, false, copied_join->getInputRoutingMode());
-#endif
-        localOpList.push_back(copied_join); // add the copied operator to local list
-        globalOpList->push_back(copied_join); // add the copied operator to global list
-        return *this;
-    }
-
-=======
->>>>>>> bb8d3027
 #if defined (__CUDACC__)
         else if constexpr (op_t::op_type == op_type_t::BASIC_GPU) {
             auto *copied_op = new op_t(_op ); // create a copy of the operator
